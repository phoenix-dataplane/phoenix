//! The code below should be generated.
use std::mem;
use std::sync::Arc;

use ipc::shmalloc::{ShmPtr, SwitchAddressSpace};

use crate::mrpc::marshal::{Marshal, SgList, ShmBuf, Unmarshal};
use crate::salloc::state::Shared as SallocShared;
<<<<<<< HEAD
use crate::mrpc::dtypes::Vec;
use crate::mrpc::marshal::{Marshal, Unmarshal, SgList, ShmBuf};
=======
>>>>>>> cf4dd807

#[derive(Debug)]
pub struct HelloRequest {
    // TODO(wyj): replace Vec with mrpc's Vec
    pub name: Vec<u8>,
}

unsafe impl SwitchAddressSpace for HelloRequest {
    fn switch_address_space(&mut self) {
        self.name.switch_address_space();
    }
}

impl Marshal for HelloRequest {
    type Error = ();
    fn marshal(&self) -> Result<SgList, Self::Error> {
        let selfaddr = self as *const _ as usize;
        let vecptr = self.name.get_buf_addr();
        let buf0 = ShmBuf {
            ptr: selfaddr,
            len: mem::size_of::<Self>() as usize,
        };
        let buf1 = ShmBuf {
            ptr: vecptr,
            len: self.name.len() * mem::size_of::<u8>(),
        };
        Ok(SgList(vec![buf0, buf1]))
    }
}

impl Unmarshal for HelloRequest {
    type Error = ();
    unsafe fn unmarshal(
        sg_list: SgList,
        salloc_state: &Arc<SallocShared>,
    ) -> Result<ShmPtr<Self>, Self::Error> {
        // TODO(cjr): double-check if the code below is correct.
        debug!("HelloReques, unmarshal, sg_list: {:0x?}", sg_list);
        if sg_list.0.len() != 2 {
            return Err(());
        }
        debug!(
            "HelloReques, unmarshal, size_of::<Self>: {:0x?}",
            mem::size_of::<Self>()
        );
        if sg_list.0[0].len != mem::size_of::<Self>() {
            return Err(());
        }
<<<<<<< HEAD
        let this_remote_addr = salloc_state.resource.query_app_addr(sg_list.0[0].ptr).unwrap();
        let mut this = ShmPtr::new(sg_list.0[0].ptr as *mut Self, this_remote_addr).unwrap();

        let vec_buf_addr = sg_list.0[1].ptr;
        let vec_buf_addr_remote = salloc_state.resource.query_app_addr(vec_buf_addr).unwrap();
        this.as_mut().name.update_buf_shmptr(vec_buf_addr as *mut u8, vec_buf_addr_remote);
=======
        let this_remote_addr = salloc_state
            .resource
            .query_app_addr(sg_list.0[0].ptr)
            .unwrap();
        let mut this =
            ShmPtr::new(sg_list.0[0].ptr as *mut Self, this_remote_addr as *mut Self).unwrap();
        // TODO(wyj): replace this with mrpc's Vec, constructed from ShmPtr
        let vecaddr = sg_list.0[1].ptr;
        let vecptr = &mut this.as_mut().name as *mut _ as *mut usize;
        vecptr.write(vecaddr);
>>>>>>> cf4dd807
        Ok(this)
    }
}

#[derive(Debug)]
pub struct HelloReply {
    pub name: Vec<u8>,
}

unsafe impl SwitchAddressSpace for HelloReply {
    fn switch_address_space(&mut self) {
        self.name.switch_address_space();
    }
}


impl Marshal for HelloReply {
    type Error = ();
    fn marshal(&self) -> Result<SgList, Self::Error> {
        // TODO(cjr): double-check if the code below is correct.
        let selfaddr = self as *const _ as usize;
        let vecptr = self.name.get_buf_addr();
        let buf0 = ShmBuf {
            ptr: selfaddr,
            len: mem::size_of::<Self>() as usize,
        };
        let buf1 = ShmBuf {
            ptr: vecptr,
            len: self.name.len() * mem::size_of::<u8>(),
        };
        Ok(SgList(vec![buf0, buf1]))
    }
}

impl Unmarshal for HelloReply {
    type Error = ();
    unsafe fn unmarshal(
        sg_list: SgList,
        salloc_state: &Arc<SallocShared>,
    ) -> Result<ShmPtr<Self>, Self::Error> {
        // TODO(cjr): double-check if the code below is correct.
        if sg_list.0.len() != 2 {
            return Err(());
        }
        if sg_list.0[0].len != mem::size_of::<Self>() {
            return Err(());
        }
<<<<<<< HEAD
        let this_remote_addr = salloc_state.resource.query_app_addr(sg_list.0[0].ptr).unwrap();
        let mut this = ShmPtr::new(sg_list.0[0].ptr as *mut Self, this_remote_addr).unwrap();
        
        let vec_buf_addr = sg_list.0[1].ptr;
        let vec_buf_addr_remote = salloc_state.resource.query_app_addr(vec_buf_addr).unwrap();
        this.as_mut().name.update_buf_shmptr(vec_buf_addr as *mut u8, vec_buf_addr_remote);
=======
        let this_remote_addr = salloc_state
            .resource
            .query_app_addr(sg_list.0[0].ptr)
            .unwrap();
        let mut this =
            ShmPtr::new(sg_list.0[0].ptr as *mut Self, this_remote_addr as *mut Self).unwrap();
        let vecaddr = sg_list.0[1].ptr;
        let vecptr = &mut this.as_mut().name as *mut _ as *mut usize;
        vecptr.write(vecaddr);
>>>>>>> cf4dd807
        Ok(this)
    }
}
<|MERGE_RESOLUTION|>--- conflicted
+++ resolved
@@ -4,13 +4,9 @@
 
 use ipc::shmalloc::{ShmPtr, SwitchAddressSpace};
 
+use crate::mrpc::dtypes::Vec;
 use crate::mrpc::marshal::{Marshal, SgList, ShmBuf, Unmarshal};
 use crate::salloc::state::Shared as SallocShared;
-<<<<<<< HEAD
-use crate::mrpc::dtypes::Vec;
-use crate::mrpc::marshal::{Marshal, Unmarshal, SgList, ShmBuf};
-=======
->>>>>>> cf4dd807
 
 #[derive(Debug)]
 pub struct HelloRequest {
@@ -59,25 +55,17 @@
         if sg_list.0[0].len != mem::size_of::<Self>() {
             return Err(());
         }
-<<<<<<< HEAD
-        let this_remote_addr = salloc_state.resource.query_app_addr(sg_list.0[0].ptr).unwrap();
-        let mut this = ShmPtr::new(sg_list.0[0].ptr as *mut Self, this_remote_addr).unwrap();
-
-        let vec_buf_addr = sg_list.0[1].ptr;
-        let vec_buf_addr_remote = salloc_state.resource.query_app_addr(vec_buf_addr).unwrap();
-        this.as_mut().name.update_buf_shmptr(vec_buf_addr as *mut u8, vec_buf_addr_remote);
-=======
         let this_remote_addr = salloc_state
             .resource
             .query_app_addr(sg_list.0[0].ptr)
             .unwrap();
         let mut this =
             ShmPtr::new(sg_list.0[0].ptr as *mut Self, this_remote_addr as *mut Self).unwrap();
-        // TODO(wyj): replace this with mrpc's Vec, constructed from ShmPtr
-        let vecaddr = sg_list.0[1].ptr;
-        let vecptr = &mut this.as_mut().name as *mut _ as *mut usize;
-        vecptr.write(vecaddr);
->>>>>>> cf4dd807
+        let vec_buf_addr = sg_list.0[1].ptr;
+        let vec_buf_addr_remote = salloc_state.resource.query_app_addr(vec_buf_addr).unwrap();
+        this.as_mut()
+            .name
+            .update_buf_shmptr(vec_buf_addr as *mut u8, vec_buf_addr_remote);
         Ok(this)
     }
 }
@@ -92,7 +80,6 @@
         self.name.switch_address_space();
     }
 }
-
 
 impl Marshal for HelloReply {
     type Error = ();
@@ -125,24 +112,17 @@
         if sg_list.0[0].len != mem::size_of::<Self>() {
             return Err(());
         }
-<<<<<<< HEAD
-        let this_remote_addr = salloc_state.resource.query_app_addr(sg_list.0[0].ptr).unwrap();
-        let mut this = ShmPtr::new(sg_list.0[0].ptr as *mut Self, this_remote_addr).unwrap();
-        
-        let vec_buf_addr = sg_list.0[1].ptr;
-        let vec_buf_addr_remote = salloc_state.resource.query_app_addr(vec_buf_addr).unwrap();
-        this.as_mut().name.update_buf_shmptr(vec_buf_addr as *mut u8, vec_buf_addr_remote);
-=======
         let this_remote_addr = salloc_state
             .resource
             .query_app_addr(sg_list.0[0].ptr)
             .unwrap();
         let mut this =
             ShmPtr::new(sg_list.0[0].ptr as *mut Self, this_remote_addr as *mut Self).unwrap();
-        let vecaddr = sg_list.0[1].ptr;
-        let vecptr = &mut this.as_mut().name as *mut _ as *mut usize;
-        vecptr.write(vecaddr);
->>>>>>> cf4dd807
+        let vec_buf_addr = sg_list.0[1].ptr;
+        let vec_buf_addr_remote = salloc_state.resource.query_app_addr(vec_buf_addr).unwrap();
+        this.as_mut()
+            .name
+            .update_buf_shmptr(vec_buf_addr as *mut u8, vec_buf_addr_remote);
         Ok(this)
     }
-}
+}