<<<<<<< HEAD
use interface::{CmId, CompletionQueue, MemoryRegion, SendFlags, WorkCompletion};
use ipc::dp::{Request, Response};

use crate::{slice_to_range, Context, Error};

macro_rules! rx_recv_impl {
    ($rx:expr, $resp:path, $inst:ident, $ok_block:block) => {
        match $rx.recv().map_err(|e| Error::IpcRecvError(e))? {
            $resp(Ok($inst)) => $ok_block,
            $resp(Err(e)) => Err(e.into()),
            _ => {
                panic!("");
=======
use std::any::Any;
use std::borrow::Borrow;
use std::cell::RefCell;
use std::collections::VecDeque;
use std::fs::File;
use std::rc::Rc;
use std::sync::atomic::AtomicBool;

use interface::returned;
use interface::Handle;

use crate::FromBorrow;
use crate::KL_CTX;

// Re-exports
pub use interface::{QpCapability, QpType};
pub use interface::{SendFlags, WcFlags, WcOpcode, WcStatus, WorkCompletion};

pub struct ProtectionDomain {
    pub(crate) inner: interface::ProtectionDomain,
}

pub struct CompletionQueue {
    pub(crate) inner: interface::CompletionQueue,
    pub(crate) buffer: CqBuffer,
}

#[derive(Debug)]
pub(crate) struct CqBufferShared {
    pub(crate) outstanding: AtomicBool,
    pub(crate) queue: RefCell<VecDeque<WorkCompletion>>,
}

#[derive(Debug)]
pub(crate) struct CqBuffer {
    pub(crate) shared: Rc<CqBufferShared>,
}

impl CqBuffer {
    fn new() -> Self {
        CqBuffer {
            shared: Rc::new(CqBufferShared {
                outstanding: AtomicBool::new(false),
                queue: RefCell::new(VecDeque::new()),
            }),
        }
    }
}

impl Drop for CompletionQueue {
    fn drop(&mut self) {
        KL_CTX.with(|ctx| {
            let ref_cnt = Rc::strong_count(&ctx.cq_buffers.borrow()[&self.inner].shared);
            if ref_cnt == 2 {
                // this is the last CQ
                // should I flush the remaining completions in the buffer?
                ctx.cq_buffers.borrow_mut().remove(&self.inner);
>>>>>>> 3e3d934c
            }
        });
    }
}

impl CompletionQueue {
    fn new(other: returned::CompletionQueue) -> Self {
        // allocate a buffer in the thread local context
        let shared = KL_CTX.with(|ctx| {
            Rc::clone(
                &ctx.cq_buffers
                    .borrow_mut()
                    .entry(other.handle)
                    .or_insert_with(CqBuffer::new)
                    .shared,
            )
        });
        CompletionQueue {
            inner: other.handle,
            buffer: CqBuffer { shared },
        }
    }
}

// TODO(cjr): For the moment, we disallow `Send` for CompletionQueue.
impl !Send for CompletionQueue {}
impl !Sync for CompletionQueue {}

pub struct SharedReceiveQueue {
    pub(crate) inner: interface::SharedReceiveQueue,
}

#[derive(Debug)]
pub struct MemoryRegion {
    pub(crate) inner: interface::MemoryRegion,
    memfd: File,
}

impl MemoryRegion {
    pub fn new(handle: Handle, memfd: File) -> Self {
        MemoryRegion {
            inner: interface::MemoryRegion(handle),
            memfd,
        }
    }
}

pub struct QueuePair {
    pub(crate) inner: interface::QueuePair,
    pub send_cq: CompletionQueue,
    pub recv_cq: CompletionQueue,
}

impl From<returned::QueuePair> for QueuePair {
    fn from(other: returned::QueuePair) -> Self {
        QueuePair {
            inner: other.handle,
            send_cq: CompletionQueue::new(other.send_cq),
            recv_cq: CompletionQueue::new(other.recv_cq),
        }
    }
}

pub struct QpInitAttr<'ctx> {
    pub qp_context: Option<&'ctx dyn Any>,
    pub send_cq: Option<CompletionQueue>,
    pub recv_cq: Option<CompletionQueue>,
    pub srq: Option<SharedReceiveQueue>,
    pub cap: QpCapability,
    pub qp_type: QpType,
    pub sq_sig_all: bool,
}

impl<'ctx> FromBorrow<QpInitAttr<'ctx>> for interface::QpInitAttr {
    fn from_borrow<T: Borrow<QpInitAttr<'ctx>>>(borrow: &T) -> Self {
        let b = borrow.borrow();
        interface::QpInitAttr {
            send_cq: b.send_cq.as_ref().map(|x| x.inner.clone()),
            recv_cq: b.recv_cq.as_ref().map(|x| x.inner.clone()),
            srq: b.srq.as_ref().map(|x| x.inner.clone()),
            cap: b.cap.clone(),
            qp_type: b.qp_type,
            sq_sig_all: b.sq_sig_all,
        }
    }
}

pub struct ConnParam<'priv_data> {
    pub private_data: Option<&'priv_data [u8]>,
    pub responder_resources: u8,
    pub initiator_depth: u8,
    pub flow_control: u8,
    pub retry_count: u8,
    pub rnr_retry_count: u8,
    pub srq: u8,
    pub qp_num: u32,
}

impl<'priv_data> FromBorrow<ConnParam<'priv_data>> for interface::ConnParam {
    fn from_borrow<T: Borrow<ConnParam<'priv_data>>>(borrow: &T) -> Self {
        let b = borrow.borrow();
        interface::ConnParam {
            private_data: b.private_data.map(|x| x.to_owned()),
            responder_resources: b.responder_resources,
            initiator_depth: b.initiator_depth,
            flow_control: b.flow_control,
            retry_count: b.retry_count,
            rnr_retry_count: b.rnr_retry_count,
            srq: b.srq,
            qp_num: b.qp_num,
        }
<<<<<<< HEAD
    };
}

pub unsafe fn post_recv<T>(
    ctx: &Context,
    id: &CmId,
    context: u64,
    buffer: &mut [T],
    mr: &MemoryRegion,
) -> Result<(), Error> {
    let req = Request::PostRecv(id.0, context, slice_to_range(buffer), mr.handle);
    ctx.dp_tx.send(req)?;
    rx_recv_impl!(ctx.dp_rx, Response::PostRecv, x, { Ok(x) })
}

pub fn post_send<T>(
    ctx: &Context,
    id: &CmId,
    context: u64,
    buffer: &[T],
    mr: &MemoryRegion,
    flags: SendFlags,
) -> Result<(), Error> {
    let req = Request::PostSend(id.0, context, slice_to_range(buffer), mr.handle, flags);
    ctx.dp_tx.send(req)?;
    rx_recv_impl!(ctx.dp_rx, Response::PostSend, x, { Ok(x) })
}

pub fn get_send_comp(ctx: &Context, id: &CmId) -> Result<WorkCompletion, Error> {
    let req = Request::GetSendComp(id.0);
    ctx.dp_tx.send(req)?;
    rx_recv_impl!(ctx.dp_rx, Response::GetSendComp, wc, { Ok(wc) })
}

pub fn get_recv_comp(ctx: &Context, id: &CmId) -> Result<WorkCompletion, Error> {
    let req = Request::GetRecvComp(id.0);
    ctx.dp_tx.send(req)?;
    rx_recv_impl!(ctx.dp_rx, Response::GetRecvComp, wc, { Ok(wc) })
}

pub fn poll_cq(
    ctx: &Context,
    // cq: &CompletionQueue,
    num_entries: i32,
) -> Result<Vec<WorkCompletion>, Error> {
    Ok(vec![])
=======
    }
>>>>>>> 3e3d934c
}<|MERGE_RESOLUTION|>--- conflicted
+++ resolved
@@ -1,17 +1,3 @@
-<<<<<<< HEAD
-use interface::{CmId, CompletionQueue, MemoryRegion, SendFlags, WorkCompletion};
-use ipc::dp::{Request, Response};
-
-use crate::{slice_to_range, Context, Error};
-
-macro_rules! rx_recv_impl {
-    ($rx:expr, $resp:path, $inst:ident, $ok_block:block) => {
-        match $rx.recv().map_err(|e| Error::IpcRecvError(e))? {
-            $resp(Ok($inst)) => $ok_block,
-            $resp(Err(e)) => Err(e.into()),
-            _ => {
-                panic!("");
-=======
 use std::any::Any;
 use std::borrow::Borrow;
 use std::cell::RefCell;
@@ -69,7 +55,6 @@
                 // this is the last CQ
                 // should I flush the remaining completions in the buffer?
                 ctx.cq_buffers.borrow_mut().remove(&self.inner);
->>>>>>> 3e3d934c
             }
         });
     }
@@ -181,45 +166,7 @@
             srq: b.srq,
             qp_num: b.qp_num,
         }
-<<<<<<< HEAD
-    };
-}
-
-pub unsafe fn post_recv<T>(
-    ctx: &Context,
-    id: &CmId,
-    context: u64,
-    buffer: &mut [T],
-    mr: &MemoryRegion,
-) -> Result<(), Error> {
-    let req = Request::PostRecv(id.0, context, slice_to_range(buffer), mr.handle);
-    ctx.dp_tx.send(req)?;
-    rx_recv_impl!(ctx.dp_rx, Response::PostRecv, x, { Ok(x) })
-}
-
-pub fn post_send<T>(
-    ctx: &Context,
-    id: &CmId,
-    context: u64,
-    buffer: &[T],
-    mr: &MemoryRegion,
-    flags: SendFlags,
-) -> Result<(), Error> {
-    let req = Request::PostSend(id.0, context, slice_to_range(buffer), mr.handle, flags);
-    ctx.dp_tx.send(req)?;
-    rx_recv_impl!(ctx.dp_rx, Response::PostSend, x, { Ok(x) })
-}
-
-pub fn get_send_comp(ctx: &Context, id: &CmId) -> Result<WorkCompletion, Error> {
-    let req = Request::GetSendComp(id.0);
-    ctx.dp_tx.send(req)?;
-    rx_recv_impl!(ctx.dp_rx, Response::GetSendComp, wc, { Ok(wc) })
-}
-
-pub fn get_recv_comp(ctx: &Context, id: &CmId) -> Result<WorkCompletion, Error> {
-    let req = Request::GetRecvComp(id.0);
-    ctx.dp_tx.send(req)?;
-    rx_recv_impl!(ctx.dp_rx, Response::GetRecvComp, wc, { Ok(wc) })
+    }
 }
 
 pub fn poll_cq(
@@ -228,7 +175,4 @@
     num_entries: i32,
 ) -> Result<Vec<WorkCompletion>, Error> {
     Ok(vec![])
-=======
-    }
->>>>>>> 3e3d934c
 }