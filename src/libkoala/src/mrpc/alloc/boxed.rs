--- conflicted
+++ resolved
@@ -15,11 +15,7 @@
 use std::alloc::handle_alloc_error;
 use std::alloc::{AllocError, Layout};
 
-<<<<<<< HEAD
-use ipc::shmalloc::{ShmPtr, SwitchAddressSpace};
-=======
-use ipc::shmalloc::{ShmNonNull, ShmPtr};
->>>>>>> cf4dd807
+use ipc::shmalloc::{ShmNonNull, ShmPtr, SwitchAddressSpace};
 
 use crate::salloc::heap::SharedHeapAllocator;
 use crate::salloc::owner::{AllocOwner, AppOwned, BackendOwned};
@@ -257,7 +253,6 @@
     }
 }
 
-<<<<<<< HEAD
 unsafe impl<T: ?Sized + SwitchAddressSpace> SwitchAddressSpace for Box<T> {
     fn switch_address_space(&mut self) {
         unsafe { self.0.as_mut().switch_address_space() };
@@ -265,8 +260,6 @@
     }
 }
 
-=======
->>>>>>> cf4dd807
 impl<T: Default> Default for Box<T> {
     fn default() -> Self {
         Box::new(T::default())
