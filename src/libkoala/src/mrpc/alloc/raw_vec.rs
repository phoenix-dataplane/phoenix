use std::alloc::LayoutError;
use std::cmp;
use std::intrinsics;
use std::mem::{self, ManuallyDrop, MaybeUninit};
use std::ops::Drop;
use std::slice;

use std::alloc::handle_alloc_error;
use std::alloc::Layout;
use std::collections::TryReserveError;
use std::collections::TryReserveErrorKind::*;

<<<<<<< HEAD
use ipc::shmalloc::ShmPtr;
use ipc::shmalloc::SwitchAddressSpace;
=======
use ipc::shmalloc::{ShmNonNull, ShmPtr};
>>>>>>> cf4dd807

use crate::salloc::heap::SharedHeapAllocator;
use crate::salloc::owner::{AllocOwner, AppOwned, BackendOwned};

use super::boxed::Box;

enum AllocInit {
    /// The contents of the new memory are uninitialized.
    Uninitialized,
    /// The new memory is guaranteed to be zeroed.
    Zeroed,
}

pub struct RawVec<T, O: AllocOwner = AppOwned> {
    ptr: ShmPtr<T>,
    cap: usize,
    _owner: O,
}

impl<T> RawVec<T> {
    pub(crate) const MIN_NON_ZERO_CAP: usize = if mem::size_of::<T>() == 1 {
        8
    } else if mem::size_of::<T>() <= 1024 {
        4
    } else {
        1
    };

    pub const fn new() -> Self {
<<<<<<< HEAD
        Self { ptr: ShmPtr::dangling(), cap: 0, _owner: AppOwned}
=======
        Self {
            ptr: ShmPtr::dangling(),
            cap: 0,
            owner: AppOwned,
        }
>>>>>>> cf4dd807
    }

    #[inline]
    pub fn with_capacity(capacity: usize) -> Self {
        Self::allocate(capacity, AllocInit::Uninitialized)
    }

    #[inline]
    pub fn with_capacity_zeroed(capacity: usize) -> Self {
        Self::allocate(capacity, AllocInit::Zeroed)
    }

    pub unsafe fn into_box(self, len: usize) -> Box<[MaybeUninit<T>]> {
        debug_assert!(
            len <= self.capacity(),
            "`len` must be smaller than or equal to `self.capacity()`"
        );

        let me = ManuallyDrop::new(self);
<<<<<<< HEAD
        let (ptr, addr_remote) = me.ptr();
        let slice = slice::from_raw_parts_mut(ptr as *mut MaybeUninit<T>, len);
        Box::from_raw(slice, addr_remote)
=======
        unsafe {
            let (ptr, ptr_remote) = me.shmptr().to_raw_parts();
            let slice = slice::from_raw_parts_mut(ptr.as_ptr() as *mut MaybeUninit<T>, len);
            let slice_remote =
                slice::from_raw_parts_mut(ptr_remote.as_ptr() as *mut MaybeUninit<T>, len);
            Box::from_raw(slice, slice_remote)
        }
>>>>>>> cf4dd807
    }

    fn allocate(capacity: usize, init: AllocInit) -> Self {
        if mem::size_of::<T>() == 0 {
            Self::new()
        } else {
            let layout = match Layout::array::<T>(capacity) {
                Ok(layout) => layout,
                Err(_) => capacity_overflow(),
            };
            match alloc_guard(layout.size()) {
                Ok(_) => {}
                Err(_) => capacity_overflow(),
            }
            let result = match init {
                AllocInit::Uninitialized => SharedHeapAllocator.allocate(layout),
                AllocInit::Zeroed => SharedHeapAllocator.allocate_zeroed(layout),
            };
            let (local, remote) = match result {
                Ok(p) => p.to_raw_parts(),
                Err(_) => handle_alloc_error(layout),
            };
            let ptr = unsafe {
                ShmPtr::new_unchecked(local.as_mut_ptr().cast(), remote.as_mut_ptr().cast())
            };
            Self {
                ptr,
                cap: capacity,
<<<<<<< HEAD
                _owner: AppOwned
=======
                owner: AppOwned,
>>>>>>> cf4dd807
            }
        }
    }

    #[inline]
<<<<<<< HEAD
    pub unsafe fn from_raw_parts(ptr: *mut T, addr_remote: usize, capacity: usize) -> Self {
        Self { ptr: ShmPtr::new_unchecked(ptr, addr_remote), cap: capacity, _owner: AppOwned }
=======
    pub unsafe fn from_raw_parts(ptr: *mut T, ptr_remote: *mut T, capacity: usize) -> Self {
        Self {
            ptr: unsafe { ShmPtr::new_unchecked(ptr, ptr_remote) },
            cap: capacity,
            owner: AppOwned,
        }
>>>>>>> cf4dd807
    }
}

impl<T, O: AllocOwner> RawVec<T, O> {
    #[inline]
    pub fn ptr(&self) -> *mut T {
        self.ptr.as_ptr()
    }

    #[inline]
    pub fn shmptr(&self) -> ShmPtr<T> {
        self.ptr
    }

    #[inline(always)]
    pub fn capacity(&self) -> usize {
        if mem::size_of::<T>() == 0 {
            usize::MAX
        } else {
            self.cap
        }
    }

    fn current_memory(&self) -> Option<(ShmNonNull<u8>, Layout)> {
        if mem::size_of::<T>() == 0 || self.cap == 0 {
            None
        } else {
            unsafe {
                let align = mem::align_of::<T>();
                let size = mem::size_of::<T>() * self.cap;
                let layout = Layout::from_size_align_unchecked(size, align);
                let ptr = self.ptr.cast().into();
                Some((ptr, layout))
            }
        }
    }
}

impl<T> RawVec<T> {
    #[inline]
    pub fn reserve(&mut self, len: usize, additional: usize) {
        #[cold]
        fn do_reserve_and_handle<T>(slf: &mut RawVec<T, AppOwned>, len: usize, additional: usize) {
            handle_reserve(slf.grow_amortized(len, additional));
        }

        if self.needs_to_grow(len, additional) {
            do_reserve_and_handle(self, len, additional);
        }
    }

    #[inline(never)]
    pub fn reserve_for_push(&mut self, len: usize) {
        handle_reserve(self.grow_amortized(len, 1));
    }

    pub fn try_reserve(&mut self, len: usize, additional: usize) -> Result<(), TryReserveError> {
        if self.needs_to_grow(len, additional) {
            self.grow_amortized(len, additional)
        } else {
            Ok(())
        }
    }

    pub fn reserve_exact(&mut self, len: usize, additional: usize) {
        handle_reserve(self.try_reserve_exact(len, additional));
    }

    pub fn try_reserve_exact(
        &mut self,
        len: usize,
        additional: usize,
    ) -> Result<(), TryReserveError> {
        if self.needs_to_grow(len, additional) {
            self.grow_exact(len, additional)
        } else {
            Ok(())
        }
    }

    pub fn shrink_to_fit(&mut self, cap: usize) {
        handle_reserve(self.shrink(cap));
    }
}

impl<T> RawVec<T> {
    fn needs_to_grow(&self, len: usize, additional: usize) -> bool {
        additional > self.capacity().wrapping_sub(len)
    }

    fn set_ptr_and_cap(&mut self, ptr: ShmNonNull<[u8]>, cap: usize) {
        let (local, remote) = ptr.to_raw_parts();
        self.ptr =
            unsafe { ShmPtr::new_unchecked(local.as_mut_ptr().cast(), remote.as_mut_ptr().cast()) };
        self.cap = cap;
    }

    fn grow_amortized(&mut self, len: usize, additional: usize) -> Result<(), TryReserveError> {
        debug_assert!(additional > 0);

        if mem::size_of::<T>() == 0 {
            return Err(CapacityOverflow.into());
        }

        let required_cap = len.checked_add(additional).ok_or(CapacityOverflow)?;

        let cap = cmp::max(self.cap * 2, required_cap);
        let cap = cmp::max(Self::MIN_NON_ZERO_CAP, cap);

        let new_layout = Layout::array::<T>(cap);

        let ptr = finish_grow(new_layout, self.current_memory())?;
        self.set_ptr_and_cap(ptr, cap);
        Ok(())
    }

    fn grow_exact(&mut self, len: usize, additional: usize) -> Result<(), TryReserveError> {
        if mem::size_of::<T>() == 0 {
            // Since we return a capacity of `usize::MAX` when the type size is
            // 0, getting to here necessarily means the `RawVec` is overfull.
            return Err(CapacityOverflow.into());
        }

        let cap = len.checked_add(additional).ok_or(CapacityOverflow)?;
        let new_layout = Layout::array::<T>(cap);

        // `finish_grow` is non-generic over `T`.
        let ptr = finish_grow(new_layout, self.current_memory())?;
        self.set_ptr_and_cap(ptr, cap);
        Ok(())
    }

    fn shrink(&mut self, cap: usize) -> Result<(), TryReserveError> {
        assert!(
            cap <= self.capacity(),
            "Tried to shrink to a larger capacity"
        );

        let (ptr, layout) = if let Some(mem) = self.current_memory() {
            mem
        } else {
            return Ok(());
        };
        let new_size = cap * mem::size_of::<T>();

        let ptr = unsafe {
            let new_layout = Layout::from_size_align_unchecked(new_size, layout.align());
            SharedHeapAllocator
                .shrink(ptr, layout, new_layout)
                .map_err(|_| AllocError {
                    layout: new_layout,
                    non_exhaustive: (),
                })?
        };
        self.set_ptr_and_cap(ptr, cap);
        Ok(())
    }
}

#[inline(never)]
fn finish_grow(
    new_layout: Result<Layout, LayoutError>,
    current_memory: Option<(ShmNonNull<u8>, Layout)>,
) -> Result<ShmNonNull<[u8]>, TryReserveError> {
    let new_layout = new_layout.map_err(|_| CapacityOverflow)?;

    alloc_guard(new_layout.size())?;

    let memory = if let Some((ptr, old_layout)) = current_memory {
        debug_assert_eq!(old_layout.align(), new_layout.align());
        unsafe {
            // The allocator checks for alignment equality
            intrinsics::assume(old_layout.align() == new_layout.align());
            SharedHeapAllocator.grow(ptr, old_layout, new_layout)
        }
    } else {
        SharedHeapAllocator.allocate(new_layout)
    };

    memory.map_err(|_| {
        AllocError {
            layout: new_layout,
            non_exhaustive: (),
        }
        .into()
    })
}

trait SpecializedDrop {
    fn drop(&mut self);
}

impl<T> SpecializedDrop for RawVec<T, AppOwned> {
    fn drop(&mut self) {
        if let Some((ptr, layout)) = self.current_memory() {
            // Contents (T) are dropped by RawVec's users
            unsafe { SharedHeapAllocator.deallocate(ptr, layout) }
        }
    }
}

impl<T> SpecializedDrop for RawVec<T, BackendOwned> {
    fn drop(&mut self) {
        // TODO(wyj)
        return;
    }
}

impl<T, O: AllocOwner> SpecializedDrop for RawVec<T, O> {
    default fn drop(&mut self) {
        unreachable!("SpecializedDrop should be specialized for AppOwned and BackendOwned");
    }
}

impl<T, O: AllocOwner> Drop for RawVec<T, O> {
    fn drop(&mut self) {
        (self as &mut dyn SpecializedDrop).drop();
    }
}

unsafe impl<T: SwitchAddressSpace> SwitchAddressSpace for RawVec<T> {
    fn switch_address_space(&mut self) {
        // RawVec does not handle T's switch_address_space; this is left for the users of RawVec
        self.ptr.switch_address_space();
    }
}

#[inline]
fn handle_reserve(result: Result<(), TryReserveError>) {
    match result.map_err(|e| e.kind()) {
        Err(CapacityOverflow) => capacity_overflow(),
        Err(AllocError { layout, .. }) => handle_alloc_error(layout),
        Ok(()) => { /* yay */ }
    }
}

#[inline]
fn alloc_guard(alloc_size: usize) -> Result<(), TryReserveError> {
    if usize::BITS < 64 && alloc_size > isize::MAX as usize {
        Err(CapacityOverflow.into())
    } else {
        Ok(())
    }
}

fn capacity_overflow() -> ! {
    panic!("capacity overflow");
}<|MERGE_RESOLUTION|>--- conflicted
+++ resolved
@@ -10,12 +10,7 @@
 use std::collections::TryReserveError;
 use std::collections::TryReserveErrorKind::*;
 
-<<<<<<< HEAD
-use ipc::shmalloc::ShmPtr;
-use ipc::shmalloc::SwitchAddressSpace;
-=======
-use ipc::shmalloc::{ShmNonNull, ShmPtr};
->>>>>>> cf4dd807
+use ipc::shmalloc::{ShmNonNull, ShmPtr, SwitchAddressSpace};
 
 use crate::salloc::heap::SharedHeapAllocator;
 use crate::salloc::owner::{AllocOwner, AppOwned, BackendOwned};
@@ -45,15 +40,11 @@
     };
 
     pub const fn new() -> Self {
-<<<<<<< HEAD
-        Self { ptr: ShmPtr::dangling(), cap: 0, _owner: AppOwned}
-=======
         Self {
             ptr: ShmPtr::dangling(),
             cap: 0,
-            owner: AppOwned,
-        }
->>>>>>> cf4dd807
+            _owner: AppOwned,
+        }
     }
 
     #[inline]
@@ -73,19 +64,11 @@
         );
 
         let me = ManuallyDrop::new(self);
-<<<<<<< HEAD
-        let (ptr, addr_remote) = me.ptr();
-        let slice = slice::from_raw_parts_mut(ptr as *mut MaybeUninit<T>, len);
-        Box::from_raw(slice, addr_remote)
-=======
-        unsafe {
-            let (ptr, ptr_remote) = me.shmptr().to_raw_parts();
-            let slice = slice::from_raw_parts_mut(ptr.as_ptr() as *mut MaybeUninit<T>, len);
-            let slice_remote =
-                slice::from_raw_parts_mut(ptr_remote.as_ptr() as *mut MaybeUninit<T>, len);
-            Box::from_raw(slice, slice_remote)
-        }
->>>>>>> cf4dd807
+        let (ptr, ptr_remote) = me.shmptr().to_raw_parts();
+        let slice = slice::from_raw_parts_mut(ptr.as_ptr() as *mut MaybeUninit<T>, len);
+        let slice_remote =
+            slice::from_raw_parts_mut(ptr_remote.as_ptr() as *mut MaybeUninit<T>, len);
+        Box::from_raw(slice, slice_remote)
     }
 
     fn allocate(capacity: usize, init: AllocInit) -> Self {
@@ -114,27 +97,18 @@
             Self {
                 ptr,
                 cap: capacity,
-<<<<<<< HEAD
                 _owner: AppOwned
-=======
-                owner: AppOwned,
->>>>>>> cf4dd807
             }
         }
     }
 
     #[inline]
-<<<<<<< HEAD
-    pub unsafe fn from_raw_parts(ptr: *mut T, addr_remote: usize, capacity: usize) -> Self {
-        Self { ptr: ShmPtr::new_unchecked(ptr, addr_remote), cap: capacity, _owner: AppOwned }
-=======
     pub unsafe fn from_raw_parts(ptr: *mut T, ptr_remote: *mut T, capacity: usize) -> Self {
         Self {
             ptr: unsafe { ShmPtr::new_unchecked(ptr, ptr_remote) },
             cap: capacity,
-            owner: AppOwned,
-        }
->>>>>>> cf4dd807
+            _owner: AppOwned,
+        }
     }
 }
 
