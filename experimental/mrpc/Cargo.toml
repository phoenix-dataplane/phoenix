[package]
name = "mrpc"
version = "0.1.0"
edition = "2021"

# See more keys and their definitions at https://doc.rust-lang.org/cargo/reference/manifest.html

[features]
timing = ["dep:minstant"]

[dependencies]
phoenix-api-mrpc.workspace = true

phoenix-api = { workspace = true, features = ["mrpc"] }
ipc = { workspace = true, features = ["customer"] }
shm = { workspace = true, features = ["mrpc"] }
mmap.workspace = true
phoenix-syscalls.workspace = true
shmalloc.workspace = true

minstant = { workspace = true, optional = true }
thiserror.workspace = true
uuid.workspace = true
libc.workspace = true
fnv.workspace = true
memfd.workspace = true
lazy_static.workspace = true
tracing.workspace = true
dashmap.workspace = true
async-executor.workspace = true
arrayvec.workspace = true
async-trait.workspace = true
log.workspace = true
futures.workspace = true
serde_json.workspace = true
libnuma.workspace = true
slab.workspace = true
spin.workspace = true

[workspace]
members = [
  # mrpc user-land libraries
  "mrpc-build",
  "mrpc-derive",
  "mrpc-marshal",
  # extension to phoenix-api
  "phoenix-api/mrpc",
  "phoenix-api/rpc_adapter",
  "phoenix-api/tcp_rpc_adapter",
  "phoenix-api/policy/null",
  "phoenix-api/policy/ratelimit",
  "phoenix-api/policy/qos",
  "phoenix-api/policy/hotel-acl",
  # the pheonix plugins
  "plugin/mrpc",
  "plugin/rpc_adapter",
  "plugin/tcp_rpc_adapter",
  # TODO(cjr): Add them back
  "plugin/policy/null",
  "plugin/policy/ratelimit",
  "plugin/policy/qos",
  "plugin/policy/hotel-acl",
  # examples
  "examples/rpc_echo",
  "examples/rpc_bench",
  "examples/rpc_bench_plus",
  "examples/masstree_analytics",
  "examples/hotel_reservation",
  # "examples/hotel_microservices",
]
exclude = [
  "3rdparty/prost",
  "cpp",
<<<<<<< HEAD
  "distbenchcpp",
=======
  "cppbindgen"
>>>>>>> 4bd76ab1
]


[workspace.dependencies]
mrpc = { path = "." }
phoenix-api-mrpc = { path = "phoenix-api/mrpc" }
phoenix-api-tcp-rpc-adapter = { path = "phoenix-api/tcp_rpc_adapter" }
phoenix-api-rpc-adapter = { path = "phoenix-api/rpc_adapter" }
phoenix-api-policy-null = { path = "phoenix-api/policy/null" }
phoenix-api-policy-ratelimit = { path = "phoenix-api/policy/ratelimit" }
phoenix-api-policy-qos = { path = "phoenix-api/policy/qos" }
phoenix-api-policy-hotel-acl = { path = "phoenix-api/policy/hotel-acl" }

mrpc-build = { path = "mrpc-build" }
mrpc-derive = { path = "mrpc-derive" }
mrpc-marshal = { path = "mrpc-marshal" }
prost = { path = "3rdparty/prost" }
prost-build = { path = "3rdparty/prost/prost-build" }
phoenix-mrpc = { path = "plugin/mrpc" }

phoenix-syscalls = { path = "../../src/phoenix-syscalls" }
phoenix-api = { path = "../../src/phoenix-api" }
ipc = { path = "../../src/ipc" }
mmap = { path = "../../src/mmap" }
rdma = { path = "../../src/rdma" }
shm = { path = "../../src/shm" }
shmalloc = { path = "../../src/shm/shmalloc" }
phoenix_common = { path = "../../src/phoenix_common" }
transport-rdma = { path = "../../src/plugin/transport-rdma", package = "phoenix-transport-rdma" }
transport-tcp = { path = "../../src/plugin/transport-tcp", package = "phoenix-transport-tcp" }
phoenix-salloc = { path = "../../src/plugin/salloc", package = "phoenix-salloc" }
utils = { path = "../../src/utils" }

thiserror = "1.0.31"
uuid = "0.8.2"
libc = "0.2.103"
nix = "0.25.0"
serde = "1.0.130"
serde_json = "1.0.85"
fnv = "1.0.7"
memfd = "0.4.1"
lazy_static = "1.4.0"
tracing = "0.1"
dashmap = "5.3.4"
async-executor = "1.4.1"
arrayvec = "0.7"
async-trait = "0.1.56"
log = "0.4.17"
minstant = "0.1.1"
futures = "0.3.23"
libnuma = "0.0.4"
spin = "0.9.3"
static_assertions = "1.1.0"
tokio = "1.18.2" # only sync is enabled
anyhow = "1.0.58"
itertools = "0.10.3"
crc32fast = "1.3.2"
fastrand = "1.8.0"
syn = "1.0.98"
quote = "1.0.20"
proc-macro2 = "1.0.40"
md5 = "0.7.0"
prettyplease = "0.1.15"
toml = "0.5.8"

libloading = "0.7.3"
bitvec = "1.0.1"
bincode = "1.3.3"
socket2 = "0.4.7"
slab = "0.4.7"

smol = "1.2.5"
structopt = "0.3.23"
tracing-subscriber = "0.3"
tracing-appender = "0.2"
hdrhistogram = "7.5.0"
scheduler = "0.1.3"
cmake = "0.1.48"
chrono = "0.4.19"
env_logger = "0.9.0"
fasthash = "0.4.0"
link-cplusplus = "1.0"
arc-swap = "1.5.0"
crossbeam-utils = "0.8.12"



[profile.release]
debug = true<|MERGE_RESOLUTION|>--- conflicted
+++ resolved
@@ -71,11 +71,8 @@
 exclude = [
   "3rdparty/prost",
   "cpp",
-<<<<<<< HEAD
   "distbenchcpp",
-=======
   "cppbindgen"
->>>>>>> 4bd76ab1
 ]
 
 
